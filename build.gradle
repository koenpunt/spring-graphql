--- conflicted
+++ resolved
@@ -2,13 +2,8 @@
 
 ext {
 	moduleProjects = [project(":spring-graphql"), project(":spring-graphql-test")]
-<<<<<<< HEAD
-	springFrameworkVersion = "6.0.3"
+	springFrameworkVersion = "6.0.4"
 	graphQlJavaVersion = "20.0"
-=======
-	springFrameworkVersion = "6.0.4"
-	graphQlJavaVersion = "19.2"
->>>>>>> beafa43f
 	springBootVersion = "3.0.0"
 }
 
